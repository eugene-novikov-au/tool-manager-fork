#!/usr/bin/env bash
#
# uninstall.sh - remove Tool Manager and all plugins
#
# This script deletes the Tool Manager directories and
# removes any sourcing lines from ~/.bashrc and ~/.profile
# that were added by the installer.

set -e

log_prefix="[tool-manager uninstall]"

# Parse command line arguments
FORCE_MODE=false
for arg in "$@"; do
    case $arg in
        --force)
            FORCE_MODE=true
            shift
            ;;
    esac
done

if [[ "$FORCE_MODE" == true ]]; then
    echo "${log_prefix} Force mode enabled. All confirmations will be skipped."
fi

# Determine installation directory
TM_HOME="${TM_HOME:-$HOME/.tool-manager}"
HOME_BASHRC="$HOME/.bashrc"
HOME_PROFILE="$HOME/.profile"

# Source .tm.boot.sh to get the correct paths
if [[ -f "$TM_HOME/bin/.tm.boot.sh" ]]; then
    source "$TM_HOME/bin/.tm.boot.sh"
else
    echo "${log_prefix} Error: Could not find .tm.boot.sh. Using default paths."
    # Define default paths if .tm.boot.sh is not available
    user_config_dir="${XDG_CONFIG_HOME:-"$HOME/.config"}"
    user_state_dir="${XDG_STATE_HOME:-"$HOME/.local/share"}"
    user_cache_dir="${XDG_CACHE_HOME:-"$HOME/.cache"}"

    TM_BASE_CACHE_DIR="${TM_BASE_CACHE_DIR:-"${user_cache_dir}/tool-manager"}"
    TM_BASE_CFG_DIR="${TM_BASE_CFG_DIR:-"$user_config_dir/tool-manager"}"
    TM_BASE_STATE_DIR="${TM_BASE_STATE_DIR:-"$user_state_dir/tool-manager"}"
fi

# Source utility functions
if [[ -f "$TM_HOME/lib-shared/tm/bash/lib.util.sh" ]]; then
    source "$TM_HOME/lib-shared/tm/bash/lib.util.sh"
    # Override _confirm function if it exists in the library
    if type _confirm &>/dev/null; then
        original_confirm="_confirm"
        _confirm() {
            if [[ "$FORCE_MODE" == true ]]; then
                return 0
            else
                $original_confirm "$@"
            fi
        }
    fi
else
    # Define a simple confirm function if the library is not available
    _confirm() {
        # Skip confirmation if force mode is enabled
        if [[ "$FORCE_MODE" == true ]]; then
            return 0
        fi

        local prompt="${1}"
        local yn=""
        while true; do
            read -p "$prompt [y/n]: " yn
            case $yn in
                [Yy]* ) return 0;;
                [Nn]* ) return 1;;
                * ) echo "Please answer yes or no.";;
            esac
        done
    }
fi

_remove_tm_lines() {
    local file="$1"
    if [[ -f "$file" ]]; then
        echo "${log_prefix} Removing Tool Manager lines from $file"
        # Remove block added by the installer
        sed -i '' '/# Added by Tool Manager install script/,/fi$/d' "$file"
        # Remove any remaining references to the tm bashrc
        sed -i '' '/\.tool-manager\/\.bashrc/d' "$file"
    fi
}

if [[ -z "$TM_HOME" || "$TM_HOME" == "/" ]]; then
    echo "${log_prefix} Error: TM_HOME is empty or root directory. Aborting uninstall."
    exit 1
elif [[ -d "$TM_HOME" ]]; then
    if _confirm "Are you sure you want to remove tool-manager? This will delete all of the code"; then
        echo "${log_prefix} Removing '$TM_HOME'"

        # Remove the cache directory without asking questions
        if [[ -d "$TM_BASE_CACHE_DIR" ]]; then
            echo "${log_prefix} Removing cache directory '$TM_BASE_CACHE_DIR'"
            _rm -rf "$TM_BASE_CACHE_DIR"
        fi

        # Check for config directory
        if [[ -d "$TM_BASE_CFG_DIR" ]]; then
            # Check if the config directory is empty
            if [ -z "$(ls -A "$TM_BASE_CFG_DIR" 2>/dev/null)" ]; then
                echo "${log_prefix} Config directory is empty, removing it"
                _rm -rf "$TM_BASE_CFG_DIR"
            else
                # TODO: check if config has been recently backed up (no pending changes)
                if _confirm "Do you also want to delete all the config?"; then
                    # TODO: maybe run a config backup first
                    echo "${log_prefix} Removing config directory"
                    _rm -rf "$TM_BASE_CFG_DIR"
                else
                    echo "${log_prefix} Keeping config directory"
                    # Move config to a backup location
                    CONFIG_BACKUP="$HOME/tool-manager-config-backup-$(date +%Y%m%d%H%M%S)"
                    echo "${log_prefix} Moving config to $CONFIG_BACKUP"
                    mkdir -p "$CONFIG_BACKUP"
                    cp -r "$TM_BASE_CFG_DIR"/* "$CONFIG_BACKUP"
                fi
            fi
        fi

        # Check for state directory
        if [[ -d "$TM_BASE_STATE_DIR" ]]; then
            # Check if the state directory is empty
            if [ -z "$(ls -A "$TM_BASE_STATE_DIR" 2>/dev/null)" ]; then
                echo "${log_prefix} State directory is empty, removing it"
                _rm -rf "$TM_BASE_STATE_DIR"
            else
                if _confirm "Do you also want to delete the state directory?"; then
                    echo "${log_prefix} Removing state directory"
                    _rm -rf "$TM_BASE_STATE_DIR"
                else
                    echo "${log_prefix} Keeping state directory"
                    # Move state to a backup location
                    STATE_BACKUP="$HOME/tool-manager-state-backup-$(date +%Y%m%d%H%M%S)"
                    echo "${log_prefix} Moving state to $STATE_BACKUP"
                    mkdir -p "$STATE_BACKUP"
                    cp -r "$TM_BASE_STATE_DIR"/* "$STATE_BACKUP"
                fi
            fi
        fi

        # Remove the main directory
<<<<<<< HEAD
        _rm -rf "$TM_HOME"
        echo "${log_prefix} Directory removed"
=======
        rm -rf "$TM_HOME"
        echo "${log_prefix} Install directory removed"
>>>>>>> 52bf12ef
    else
        echo "${log_prefix} Uninstall cancelled by user"
        exit 0
    fi
else
    echo "${log_prefix} No install directory found at '$TM_HOME'"
fi

_remove_tm_lines "$HOME_BASHRC"
_remove_tm_lines "$HOME_PROFILE"

# Unset all environment variables that start with TM_ or __TM
for var in $(env | grep -E "^(TM_|__TM)" | cut -d= -f1); do
    echo "${log_prefix} Unsetting $var"
    unset "$var"
done

echo "${log_prefix} Uninstall complete"<|MERGE_RESOLUTION|>--- conflicted
+++ resolved
@@ -149,13 +149,8 @@
         fi
 
         # Remove the main directory
-<<<<<<< HEAD
         _rm -rf "$TM_HOME"
-        echo "${log_prefix} Directory removed"
-=======
-        rm -rf "$TM_HOME"
         echo "${log_prefix} Install directory removed"
->>>>>>> 52bf12ef
     else
         echo "${log_prefix} Uninstall cancelled by user"
         exit 0
